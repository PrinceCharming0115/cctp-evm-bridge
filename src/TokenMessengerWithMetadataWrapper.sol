--- conflicted
+++ resolved
@@ -6,28 +6,16 @@
 
 /**
  * @title TokenMessengerWithMetadataWrapper
-<<<<<<< HEAD
- * @notice A wrapper for a CCTP TokenMessengerWithMetadata contract that collects fees.
-=======
  * @notice A wrapper for a CCTP TokenMessengerWithMetadata contract that collects fees from USDC transfers.
  *  This contract -> TokenMessengerWithMetadata -> TokenMessenger
->>>>>>> 05f205e9
  *
  * [Bridging to CCTP Enabled Chains, including Noble]
  * depositForBurn allows users to specify any destination domain.
-<<<<<<< HEAD
- * TokenMessengerWithMetadataWrapper -> TokenMessenger
- *
- * [Bridging to Noble forwarding to IBC-connected chains]
- * depositForBurnIBC is for minting to Nobl and forwarding from Noble.
- * TokenMessengerWithMetadataWrapper -> TokenMessengerWithMetadata -> TokenMessenger
-=======
  * depositForBurnIBC is for minting and forwarding from Noble.
  *  It allows users to supply additional IBC forwarding metadata after initiating a transfer to Noble.
  * 
  * fastTransfer and fastTransferIBC have equivalent outputs but take custody of user funds.  Depositors are trusting
  * a third party to observe FastTransfer events and mint the depositor's funds on a destination chain.
->>>>>>> 05f205e9
  */
 contract TokenMessengerWithMetadataWrapper is Owned(msg.sender) {
     // ============ Events ============
@@ -40,21 +28,6 @@
     );
 
     event FastTransfer(
-<<<<<<< HEAD
-        uint256 amount,
-        uint32 indexed dest,
-        bytes32 indexed mintRecipient,
-        address token,
-        uint32 indexed source
-    );
-
-    event FastTransferIBC(
-        uint256 amount,
-        uint32 indexed dest,
-        bytes32 indexed mintRecipient,
-        address token,
-        uint32 indexed source,
-=======
         bytes32 mintRecipient,
         uint256 amount,
         uint32 source,
@@ -66,7 +39,6 @@
         uint256 amount,
         uint32 source,
         uint32 dest,
->>>>>>> 05f205e9
         uint64 channel,
         bytes32 destinationBech32Prefix,
         bytes32 destRecipient,
@@ -146,13 +118,8 @@
     /**
      * @notice Wrapper function for TokenMessenger.depositForBurn() and .depositForBurnWithCaller()
      * If destinationCaller is empty, call "depositForBurnWithCaller", otherwise call "depositForBurn".
-<<<<<<< HEAD
-     * Can specify any destination domain, including Noble.
-     * 
-=======
      * Can specify any destination domain, including invalid ones.  Only for USDC.
      *
->>>>>>> 05f205e9
      * @param amount - the burn amount
      * @param destinationDomain - domain id the funds will be minted on
      * @param mintRecipient - address receiving minted tokens on destination domain
@@ -266,10 +233,7 @@
 
         // emit event
         emit FastTransfer(
-<<<<<<< HEAD
-=======
             recipient,
->>>>>>> 05f205e9
             amount,
             destinationDomain,
             recipient,
@@ -279,14 +243,9 @@
     }
 
     /**
-<<<<<<< HEAD
-     * @notice For fast, custodial transfers require a second IBC forward.  Fees are collected on the back end.
-     * Only used for minting to Noble and forwarding to IBC connected chains.
-=======
      * @notice For fast, non-custodial transfers of USDC that require a second IBC forward.  
      * Only for minting/forwarding from Noble.  Fees are collected on the backend.
->>>>>>> 05f205e9
-     * 
+     *
      * Important: a successful bridge here completely relies on a 3rd party service provider to send tokens
      * on a destination chain.  Trust-wise this is equivalent to sending tokens to an exchange and 
      * expecting them not to steal your money.
@@ -311,18 +270,10 @@
 
         // emit event
         emit FastTransferIBC(
-<<<<<<< HEAD
-            amount,
-            4,
-            recipient,
-            token,
-            currentDomainId,
-=======
             recipient,
             amount,
             currentDomainId,
             nobleDomainId,
->>>>>>> 05f205e9
             channel,
             destinationBech32Prefix,
             destinationRecipient,
@@ -376,16 +327,6 @@
         feeUpdater = newFeeUpdater;
     }
 
-<<<<<<< HEAD
-    function allowToken(address newAllowedAddress) external {
-        require(msg.sender == owner, "unauthorized");
-        allowedTokens[newAllowedAddress] = true;
-    }
-
-    function disallowToken(address newDisallowedAddress) external {
-        require(msg.sender == owner, "unauthorized");
-        allowedTokens[newDisallowedAddress] = false;
-=======
     function withdrawFees() external {
         if (msg.sender != collector) {
             revert Unauthorized();
@@ -393,6 +334,5 @@
         uint256 balance = IERC20(usdcAddress).balanceOf(address(this));
         IERC20 token = IERC20(usdcAddress);
         token.transfer(collector, balance);
->>>>>>> 05f205e9
     }
 }