pragma solidity 0.8.22;

import "evm-cctp-contracts/src/TokenMessenger.sol";
import "evm-cctp-contracts/src/messages/Message.sol";
import "evm-cctp-contracts/src/messages/BurnMessage.sol";
import "evm-cctp-contracts/src/MessageTransmitter.sol";
import "evm-cctp-contracts/test/TestUtils.sol";
import "../src/TokenMessengerWithMetadataWrapper.sol";

contract TokenMessengerWithMetadataWrapperTest is Test, TestUtils {
    // ============ Events ============
    event Collect(
        bytes32 mintRecipient, 
        uint256 amountBurned, 
        uint256 fee,
        uint32 source, 
        uint32 dest
    );

    event FastTransfer(
<<<<<<< HEAD
        uint256 amount,
        uint32 indexed dest,
        bytes32 indexed mintRecipient,
        address token,
        uint32 indexed source
    );

    event FastTransferIBC(
        uint256 amount,
        uint32 indexed dest,
        bytes32 indexed mintRecipient,
        address token,
        uint32 indexed source,
=======
        bytes32 mintRecipient,
        uint256 amount,
        uint32 source,
        uint32 dest
    );

    event FastTransferIBC(
        bytes32 mintRecipient,
        uint256 amount,
        uint32 source,
        uint32 dest,
>>>>>>> 05f205e9
        uint64 channel,
        bytes32 destinationBech32Prefix,
        bytes32 destRecipient,
        bytes memo
    );

<<<<<<< HEAD
=======
    // ============ Errors ============
    error TokenMessengerNotSet();
    error TokenNotSupported();
    error FeeNotFound();
    error BurnAmountTooLow();
    error Unauthorized();
    error PercFeeTooHigh();

>>>>>>> 05f205e9
    // ============ State Variables ============
    uint32 public constant LOCAL_DOMAIN = 0;
    uint32 public constant MESSAGE_BODY_VERSION = 1;

    uint32 public constant REMOTE_DOMAIN = 4;
    bytes32 public constant REMOTE_TOKEN_MESSENGER =
        0x00000000000000000000000057d4eaf1091577a6b7d121202afbd2808134f117;

    address public constant OWNER = address(0x1);
    address public constant COLLECTOR = address(0x2);
    address public constant FEE_UPDATER = address(0x3);
    address public constant USDC_ADDRESS = address(0x4);

    uint32 public constant ALLOWED_BURN_AMOUNT = 42000000;
    MockMintBurnToken public token = new MockMintBurnToken();
    TokenMinter public tokenMinter = new TokenMinter(tokenController);

    MessageTransmitter public messageTransmitter = new MessageTransmitter(
            LOCAL_DOMAIN,
            attester,
            maxMessageBodySize,
            version
        );

    TokenMessenger public tokenMessenger;
    TokenMessengerWithMetadata public tokenMessengerWithMetadata;
    TokenMessengerWithMetadataWrapper public tokenMessengerWithMetadataWrapper;

    // ============ Setup ============
    function setUp() public {
        tokenMessenger = new TokenMessenger(
            address(messageTransmitter),
            MESSAGE_BODY_VERSION
        );
        tokenMessengerWithMetadata = new TokenMessengerWithMetadata(
            address(tokenMessenger),
            4,
            bytes32(0x00000000000000000000000057d4eaf1091577a6b7d121202afbd2808134f117)
        );

        vm.prank(OWNER);
        tokenMessengerWithMetadataWrapper = new TokenMessengerWithMetadataWrapper(
            address(tokenMessenger),
            address(tokenMessengerWithMetadata),
            LOCAL_DOMAIN,
            COLLECTOR,
            FEE_UPDATER,
            address(token)
        );

        vm.prank(FEE_UPDATER);
        tokenMessengerWithMetadataWrapper.setFee(REMOTE_DOMAIN, 0, 0);

        tokenMessenger.addLocalMinter(address(tokenMinter));
        tokenMessenger.addRemoteTokenMessenger(
            REMOTE_DOMAIN, REMOTE_TOKEN_MESSENGER
        );

        linkTokenPair(tokenMinter, address(token), REMOTE_DOMAIN, REMOTE_TOKEN_MESSENGER);
        tokenMinter.addLocalTokenMessenger(address(tokenMessenger));

        vm.prank(tokenController);
        tokenMinter.setMaxBurnAmountPerMessage(
            address(token), ALLOWED_BURN_AMOUNT
        );
    }

    // ============ Tests ============
    function testConstructor_rejectsZeroAddressTokenMessenger() public {
        vm.expectRevert(TokenMessengerNotSet.selector);

        tokenMessengerWithMetadataWrapper = new TokenMessengerWithMetadataWrapper(
            address(0),
            address(address(tokenMessengerWithMetadata)),
            LOCAL_DOMAIN,
            COLLECTOR,
            FEE_UPDATER,
            USDC_ADDRESS
        );
    }

    // depositForBurn - no fee set
    function testDepositForBurnFeeNotFound(
        uint256 _amount,
        address _mintRecipient
    ) public {
        _amount = 4;

        vm.assume(_mintRecipient != address(0));
        bytes32 _mintRecipientRaw = Message.addressToBytes32(_mintRecipient);

        token.mint(OWNER, _amount);
        vm.prank(FEE_UPDATER);
        tokenMessengerWithMetadataWrapper.setFee(REMOTE_DOMAIN, 0, 3);

        tokenMessenger.addRemoteTokenMessenger(
            55, REMOTE_TOKEN_MESSENGER
        );

        vm.prank(OWNER);
        token.approve(address(tokenMessengerWithMetadataWrapper), _amount);

        vm.expectRevert(FeeNotFound.selector);

        vm.prank(OWNER);
        tokenMessengerWithMetadataWrapper.depositForBurn(
            _amount,
            55,
            _mintRecipientRaw,
            bytes32(0)
        );
    }

    function testDepositForBurnWithTooSmallAmount(
        uint256 _amount,
        address _mintRecipient
    ) public {
        _amount = 2;

        vm.assume(_mintRecipient != address(0));
        bytes32 _mintRecipientRaw = Message.addressToBytes32(_mintRecipient);

        token.mint(OWNER, _amount);
        vm.prank(FEE_UPDATER);
        tokenMessengerWithMetadataWrapper.setFee(REMOTE_DOMAIN, 0, 3);

        vm.prank(OWNER);
        token.approve(address(tokenMessengerWithMetadataWrapper), _amount);

        vm.expectRevert(BurnAmountTooLow.selector);

        vm.prank(OWNER);
        tokenMessengerWithMetadataWrapper.depositForBurn(
            _amount,
            REMOTE_DOMAIN,
            _mintRecipientRaw,
            bytes32(0)
        );
    }

    // depositForBurn
    function testDepositForBurnSuccess(
        uint256 _amount,
        uint16 _percFee,
        uint64 _flatFee
    ) public {

        vm.assume(_amount > 0);
        vm.assume(_amount <= ALLOWED_BURN_AMOUNT);
        vm.assume(_percFee > 0);
        vm.assume(_percFee <= 100);
        vm.assume(_flatFee + _percFee * _amount / 10000 < _amount);

        bytes32 _mintRecipientRaw = Message.addressToBytes32(address(0x10));

        token.mint(OWNER, _amount);
        vm.prank(FEE_UPDATER);
        tokenMessengerWithMetadataWrapper.setFee(REMOTE_DOMAIN, _percFee, _flatFee);

        vm.prank(OWNER);
        token.approve(address(tokenMessengerWithMetadataWrapper), _amount);

        vm.expectEmit(true, true, true, true);
        uint256 fee = (_amount * _percFee / 10000) + _flatFee;
        emit Collect(_mintRecipientRaw, _amount - fee, fee, LOCAL_DOMAIN, REMOTE_DOMAIN);

        vm.prank(OWNER);
        tokenMessengerWithMetadataWrapper.depositForBurn(
            _amount,
            REMOTE_DOMAIN,
            _mintRecipientRaw,
            bytes32(0)
        );

        assertEq(0, token.balanceOf(OWNER));
        assertEq(fee, token.balanceOf(address(tokenMessengerWithMetadataWrapper)));
    }

    // depositForBurn with caller
    function testDepositForBurnWithCallerSuccess(
        uint256 _amount,
        uint16 _percFee,
        uint64 _flatFee
    ) public {

        vm.assume(_amount > 0);
        vm.assume(_amount <= ALLOWED_BURN_AMOUNT);
        vm.assume(_percFee > 0);
        vm.assume(_percFee <= 100);
        vm.assume(_flatFee + _percFee * _amount / 10000 < _amount);

        bytes32 _mintRecipientRaw = Message.addressToBytes32(address(0x10));

        token.mint(OWNER, _amount);
        vm.prank(FEE_UPDATER);
        tokenMessengerWithMetadataWrapper.setFee(REMOTE_DOMAIN, _percFee, _flatFee);

        vm.prank(OWNER);
        token.approve(address(tokenMessengerWithMetadataWrapper), _amount);

        vm.expectEmit(true, true, true, true);
        uint256 fee = (_amount * _percFee / 10000) + _flatFee;
        emit Collect(_mintRecipientRaw, _amount - fee, fee, LOCAL_DOMAIN, REMOTE_DOMAIN);

        vm.prank(OWNER);
        tokenMessengerWithMetadataWrapper.depositForBurn(
            _amount,
            REMOTE_DOMAIN,
            _mintRecipientRaw,
            0x0000000000000000000000000000000000000000000000000000000000000001
        );

        assertEq(0, token.balanceOf(OWNER));
        assertEq(fee, token.balanceOf(address(tokenMessengerWithMetadataWrapper)));
    }

    // depositForBurnIBC
    function testDepositForBurnIBCSuccess(
        uint256 _amount,
        uint16 _percFee,
        uint64 _flatFee
    ) public {
        vm.assume(_amount > 0);
        vm.assume(_amount <= ALLOWED_BURN_AMOUNT);
        vm.assume(_percFee > 0);
        vm.assume(_percFee <= 100);
        vm.assume(_flatFee + _percFee * _amount / 10000 < _amount);

        bytes32 _mintRecipientRaw = Message.addressToBytes32(address(0x10));

        token.mint(OWNER, _amount);
        vm.prank(FEE_UPDATER);
        tokenMessengerWithMetadataWrapper.setFee(REMOTE_DOMAIN, _percFee, _flatFee);

        vm.prank(OWNER);
        token.approve(address(tokenMessengerWithMetadataWrapper), _amount);

        vm.expectEmit(true, true, true, true);
        uint256 fee = (_amount * _percFee / 10000) + _flatFee;
        emit Collect(_mintRecipientRaw, _amount - fee, fee, LOCAL_DOMAIN, REMOTE_DOMAIN);

        vm.prank(OWNER);
        tokenMessengerWithMetadataWrapper.depositForBurnIBC(
            uint64(0),
            bytes32(0),
            bytes32(0),
            _amount,
            _mintRecipientRaw,
            bytes32(0),
            ""
        );

        assertEq(0, token.balanceOf(OWNER));
        assertEq(fee, token.balanceOf(address(tokenMessengerWithMetadataWrapper)));
    }

    // fastTransfer
    function fastTransferSuccess(
        uint256 _amount
    ) public {
        vm.assume(_amount > 0);

        bytes32 _mintRecipientRaw = Message.addressToBytes32(address(0x10));

        token.mint(OWNER, _amount);
        vm.prank(FEE_UPDATER);
        tokenMessengerWithMetadataWrapper.setFee(REMOTE_DOMAIN, 0, 0);

        vm.prank(OWNER);
        token.approve(address(tokenMessengerWithMetadataWrapper), _amount);

        vm.expectEmit(true, true, true, true);
        emit FastTransfer(_mintRecipientRaw, _amount, LOCAL_DOMAIN, REMOTE_DOMAIN);

        vm.prank(OWNER);
        tokenMessengerWithMetadataWrapper.fastTransfer(
            _amount,
            REMOTE_DOMAIN,
            _mintRecipientRaw
        );

        assertEq(0, token.balanceOf(OWNER));
        assertEq(_amount, token.balanceOf(address(tokenMessengerWithMetadataWrapper)));
    }

<<<<<<< HEAD
    // depositForBurn - no caller, $20 burn, 10 bips fee
    function testDepositForBurnIBCSuccess(
        uint256 _amount,
        address _mintRecipient
=======
    // fastTransferIBC
    function fastTransferIBCSuccess(
        uint256 _amount
>>>>>>> 05f205e9
    ) public {
        vm.assume(_amount > 0);

        bytes32 _mintRecipientRaw = Message.addressToBytes32(address(0x10));

        token.mint(OWNER, _amount);
        vm.prank(FEE_UPDATER);
        tokenMessengerWithMetadataWrapper.setFee(REMOTE_DOMAIN, 0, 0);

        vm.prank(OWNER);
        token.approve(address(tokenMessengerWithMetadataWrapper), _amount);

        vm.expectEmit(true, true, true, true);
<<<<<<< HEAD
        emit Collect(address(token), _mintRecipientRaw, 19980000, 20000, LOCAL_DOMAIN, REMOTE_DOMAIN);

        vm.prank(owner);
        tokenMessengerWithMetadataWrapper.depositForBurnIBC(
            uint64(0),
            bytes32(0),
            bytes32(0),
            _amount,
            _mintRecipientRaw,
            address(token),
            bytes32(0),
=======
        emit FastTransfer(_mintRecipientRaw, _amount, LOCAL_DOMAIN, REMOTE_DOMAIN);

        vm.prank(OWNER);
        tokenMessengerWithMetadataWrapper.fastTransferIBC(
            _amount, 
            _mintRecipientRaw, 
            uint64(0), 
            bytes32(0), 
            bytes32(0), 
>>>>>>> 05f205e9
            ""
        );

        assertEq(0, token.balanceOf(OWNER));
        assertEq(_amount, token.balanceOf(address(tokenMessengerWithMetadataWrapper)));
    }

<<<<<<< HEAD
    function testSetFeeHappyPath(
        uint256 _percFee
    ) public {
        _percFee = bound(_percFee, 1, 100); // 1%
        vm.prank(FEE_UPDATER);
        tokenMessengerWithMetadataWrapper.setFee(3, _percFee, 15);
    }

    function testSetFeeTooHigh() public {
        vm.expectRevert("can't set bips > 100");
=======
    function testNotFeeUpdater() public {
        vm.expectRevert(Unauthorized.selector);
        vm.prank(OWNER);
        tokenMessengerWithMetadataWrapper.setFee(3, 0, 0);
    }

    function testSetFeeTooHigh() public {
        vm.expectRevert(PercFeeTooHigh.selector);
>>>>>>> 05f205e9
        vm.prank(FEE_UPDATER);
        tokenMessengerWithMetadataWrapper.setFee(3, 10001, 15); // 100.01%
    }

    function testSetFeeSuccess(
        uint16 _percFee,
        uint64 _flatFee
    ) public {
        _percFee = uint16(bound(_percFee, 1, 100)); // 1%
        vm.prank(FEE_UPDATER);
        tokenMessengerWithMetadataWrapper.setFee(3, _percFee, _flatFee);
    }

    function testWithdrawFeesWhenNotCollector() public {
        vm.expectRevert(Unauthorized.selector);
        vm.prank(OWNER);
        tokenMessengerWithMetadataWrapper.setFee(3, 1, 15);
    }

    function testWithdrawFeesSuccess() public {
        vm.prank(FEE_UPDATER);
        tokenMessengerWithMetadataWrapper.setFee(3, 1, 15);
        assertEq(0, token.balanceOf(address(tokenMessengerWithMetadataWrapper)));
    }

    // fastTransfer
    function testFastTransferHappyPath(
        address _mintRecipient
    ) public {

        uint256 _amount = 20000;

        vm.assume(_mintRecipient != address(0));
        bytes32 _mintRecipientRaw = Message.addressToBytes32(_mintRecipient);

        token.mint(owner, _amount);
        vm.prank(FEE_UPDATER);
        tokenMessengerWithMetadataWrapper.setFee(REMOTE_DOMAIN, 10, 0); // 10 bips or 0.1%

        tokenMessengerWithMetadataWrapper.allowToken(address(token));

        vm.prank(owner);
        token.approve(address(tokenMessengerWithMetadataWrapper), _amount);

        vm.expectEmit(true, true, true, true);
        emit FastTransfer(_amount, REMOTE_DOMAIN, _mintRecipientRaw, address(token), 0);

        vm.prank(owner);
        tokenMessengerWithMetadataWrapper.fastTransfer(
            _amount,
            REMOTE_DOMAIN,
            _mintRecipientRaw,
            address(token)
        );

        assertEq(0, token.balanceOf(owner));
        assertEq(20000, token.balanceOf(COLLECTOR));
    }

    // fastTransfer -> fail with weird token
    function testFastTransferDisallowedToken(
        address _mintRecipient
    ) public {

        uint256 _amount = 20000;

        vm.assume(_mintRecipient != address(0));
        bytes32 _mintRecipientRaw = Message.addressToBytes32(_mintRecipient);

        token.mint(owner, _amount);
        vm.prank(FEE_UPDATER);
        tokenMessengerWithMetadataWrapper.setFee(REMOTE_DOMAIN, 10, 0); // 10 bips or 0.1%

        vm.prank(owner);
        token.approve(address(tokenMessengerWithMetadataWrapper), _amount);

        vm.expectRevert("Token is not supported");

        vm.prank(owner);
        tokenMessengerWithMetadataWrapper.fastTransfer(
            _amount,
            REMOTE_DOMAIN,
            _mintRecipientRaw,
            address(token)
        );
    }

    // fastTransferIBC
    function testFastTransferIBCHappyPath(
        address _mintRecipient
    ) public {

        uint256 _amount = 20000;
        uint64 _channel = 3;
        bytes32 _destinationBech32Prefix = bytes32(0);
        bytes32 _destRecipient = bytes32(0);
        bytes memory _memo = "";

        vm.assume(_mintRecipient != address(0));
        bytes32 _mintRecipientRaw = Message.addressToBytes32(_mintRecipient);

        token.mint(owner, _amount);
        vm.prank(FEE_UPDATER);
        tokenMessengerWithMetadataWrapper.setFee(REMOTE_DOMAIN, 10, 0); // 10 bips or 0.1%

        tokenMessengerWithMetadataWrapper.allowToken(address(token));

        vm.prank(owner);
        token.approve(address(tokenMessengerWithMetadataWrapper), _amount);

        vm.expectEmit(true, true, true, true);
        emit FastTransferIBC(
            _amount, 
            REMOTE_DOMAIN,
            _mintRecipientRaw, 
            address(token), 
            0,
            _channel,
            _destinationBech32Prefix,
            _destRecipient,
            _memo
        );

        vm.prank(owner);
        tokenMessengerWithMetadataWrapper.fastTransferIBC(
            _amount,
            _mintRecipientRaw,
            address(token),
            _channel,
            _destinationBech32Prefix,
            _destRecipient,
            _memo
        );

        assertEq(0, token.balanceOf(owner));
        assertEq(20000, token.balanceOf(COLLECTOR));
    }

    // fastTransferIBC
    function testFastTransferIBCDisallowedToken(
        address _mintRecipient
    ) public {

        uint256 _amount = 20000;
        uint64 _channel = 3;
        bytes32 _destinationBech32Prefix = bytes32(0);
        bytes32 _destRecipient = bytes32(0);
        bytes memory _memo = "";

        vm.assume(_mintRecipient != address(0));
        bytes32 _mintRecipientRaw = Message.addressToBytes32(_mintRecipient);

        token.mint(owner, _amount);
        vm.prank(FEE_UPDATER);
        tokenMessengerWithMetadataWrapper.setFee(REMOTE_DOMAIN, 10, 0); // 10 bips or 0.1%

        vm.prank(owner);
        token.approve(address(tokenMessengerWithMetadataWrapper), _amount);

        vm.expectRevert("Token is not supported");

        vm.prank(owner);
        tokenMessengerWithMetadataWrapper.fastTransferIBC(
            _amount,
            _mintRecipientRaw,
            address(token),
            _channel,
            _destinationBech32Prefix,
            _destRecipient,
            _memo
        );

    }
}<|MERGE_RESOLUTION|>--- conflicted
+++ resolved
@@ -18,21 +18,6 @@
     );
 
     event FastTransfer(
-<<<<<<< HEAD
-        uint256 amount,
-        uint32 indexed dest,
-        bytes32 indexed mintRecipient,
-        address token,
-        uint32 indexed source
-    );
-
-    event FastTransferIBC(
-        uint256 amount,
-        uint32 indexed dest,
-        bytes32 indexed mintRecipient,
-        address token,
-        uint32 indexed source,
-=======
         bytes32 mintRecipient,
         uint256 amount,
         uint32 source,
@@ -44,15 +29,12 @@
         uint256 amount,
         uint32 source,
         uint32 dest,
->>>>>>> 05f205e9
         uint64 channel,
         bytes32 destinationBech32Prefix,
         bytes32 destRecipient,
         bytes memo
     );
 
-<<<<<<< HEAD
-=======
     // ============ Errors ============
     error TokenMessengerNotSet();
     error TokenNotSupported();
@@ -61,7 +43,6 @@
     error Unauthorized();
     error PercFeeTooHigh();
 
->>>>>>> 05f205e9
     // ============ State Variables ============
     uint32 public constant LOCAL_DOMAIN = 0;
     uint32 public constant MESSAGE_BODY_VERSION = 1;
@@ -347,16 +328,9 @@
         assertEq(_amount, token.balanceOf(address(tokenMessengerWithMetadataWrapper)));
     }
 
-<<<<<<< HEAD
-    // depositForBurn - no caller, $20 burn, 10 bips fee
-    function testDepositForBurnIBCSuccess(
-        uint256 _amount,
-        address _mintRecipient
-=======
     // fastTransferIBC
     function fastTransferIBCSuccess(
         uint256 _amount
->>>>>>> 05f205e9
     ) public {
         vm.assume(_amount > 0);
 
@@ -370,19 +344,6 @@
         token.approve(address(tokenMessengerWithMetadataWrapper), _amount);
 
         vm.expectEmit(true, true, true, true);
-<<<<<<< HEAD
-        emit Collect(address(token), _mintRecipientRaw, 19980000, 20000, LOCAL_DOMAIN, REMOTE_DOMAIN);
-
-        vm.prank(owner);
-        tokenMessengerWithMetadataWrapper.depositForBurnIBC(
-            uint64(0),
-            bytes32(0),
-            bytes32(0),
-            _amount,
-            _mintRecipientRaw,
-            address(token),
-            bytes32(0),
-=======
         emit FastTransfer(_mintRecipientRaw, _amount, LOCAL_DOMAIN, REMOTE_DOMAIN);
 
         vm.prank(OWNER);
@@ -392,7 +353,6 @@
             uint64(0), 
             bytes32(0), 
             bytes32(0), 
->>>>>>> 05f205e9
             ""
         );
 
@@ -400,18 +360,6 @@
         assertEq(_amount, token.balanceOf(address(tokenMessengerWithMetadataWrapper)));
     }
 
-<<<<<<< HEAD
-    function testSetFeeHappyPath(
-        uint256 _percFee
-    ) public {
-        _percFee = bound(_percFee, 1, 100); // 1%
-        vm.prank(FEE_UPDATER);
-        tokenMessengerWithMetadataWrapper.setFee(3, _percFee, 15);
-    }
-
-    function testSetFeeTooHigh() public {
-        vm.expectRevert("can't set bips > 100");
-=======
     function testNotFeeUpdater() public {
         vm.expectRevert(Unauthorized.selector);
         vm.prank(OWNER);
@@ -420,7 +368,6 @@
 
     function testSetFeeTooHigh() public {
         vm.expectRevert(PercFeeTooHigh.selector);
->>>>>>> 05f205e9
         vm.prank(FEE_UPDATER);
         tokenMessengerWithMetadataWrapper.setFee(3, 10001, 15); // 100.01%
     }
